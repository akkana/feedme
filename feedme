--- conflicted
+++ resolved
@@ -443,11 +443,7 @@
 
                 except (IOError, urllib2.HTTPError) as e :
                     # Collect info about what went wrong:
-<<<<<<< HEAD
-                    errmsg = "Couldnt read " + item.link + "\n"
-=======
                     errmsg = "Couldn't read " + item.link + "\n"
->>>>>>> 15a606f5
                     #errmsg += "Title: " + item.title.encode('utf-8', 'replace')
                     if verbose :
                         #errmsg += "Item summary was:\n------\n"
